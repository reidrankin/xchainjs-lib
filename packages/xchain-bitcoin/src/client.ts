--- conflicted
+++ resolved
@@ -101,10 +101,6 @@
     return this.net
   }
 
-<<<<<<< HEAD
-  getExplorerUrl = (): string => {
-    const networkPath = this.net === 'testnet' ? '/testnet' : ''
-=======
   isTestnet(): boolean {
     return this.net === 'testnet'
   }
@@ -117,9 +113,8 @@
     return this.isTestnet() ? Bitcoin.networks.testnet : Bitcoin.networks.bitcoin
   }
 
-  getExplorerUrl(): string {
+  getExplorerUrl = (): string => {
     const networkPath = this.isTestnet() ? '/testnet' : ''
->>>>>>> 90df70f6
     return `https://blockstream.info${networkPath}`
   }
 
@@ -150,16 +145,7 @@
   }
 
   // Private function to get keyPair from the this.phrase
-<<<<<<< HEAD
-  private getBtcKeys = (_phrase: string): Bitcoin.ECPairInterface => {
-    const network = this.getNetwork() == 'testnet' ? Bitcoin.networks.testnet : Bitcoin.networks.bitcoin
-    const seed = BIP39.mnemonicToSeedSync(_phrase)
-    const wif = WIF.encode(network.wif, seed, true)
-    // TODO (@junkai121) Use `xchainCrypto.getSeed` while fixing it https://github.com/xchainjs/xchainjs-lib/issues/88
-    // const seed = xchainCrypto.getSeed(_phrase)
-    return Bitcoin.ECPair.fromWIF(wif, network)
-=======
-  private getBtcKeys(phrase: string): Bitcoin.ECPairInterface {
+  private getBtcKeys = (phrase: string): Bitcoin.ECPairInterface => {
     const btcNetwork = this.btcNetwork()
     const derive_path = this.derivePath()
 
@@ -171,7 +157,6 @@
     }
 
     return Bitcoin.ECPair.fromPrivateKey(master.privateKey, { network: btcNetwork })
->>>>>>> 90df70f6
   }
 
   // Will return true/false
