--- conflicted
+++ resolved
@@ -282,34 +282,6 @@
     expect(txArray.txs.length).toBeTruthy()
   })
 
-<<<<<<< HEAD
-  it('should return valid explorer url', () => {
-    // Client created with network === 'mainnet'
-    expect(bnbClient.getExplorerUrl()).toEqual('https://explorer.binance.org')
-
-    bnbClient.setNetwork('testnet')
-    expect(bnbClient.getExplorerUrl()).toEqual('https://testnet-explorer.binance.org')
-  })
-
-  it('should retrun valid explorer address url', () => {
-    expect(bnbClient.getExplorerAddressUrl('anotherTestAddressHere')).toEqual(
-      'https://explorer.binance.org/address/anotherTestAddressHere',
-    )
-
-    bnbClient.setNetwork('testnet')
-    expect(bnbClient.getExplorerAddressUrl('testAddressHere')).toEqual(
-      'https://testnet-explorer.binance.org/address/testAddressHere',
-    )
-  })
-
-  it('should retrun valid explorer tx url', () => {
-    expect(bnbClient.getExplorerTxUrl('anotherTestTxHere')).toEqual(
-      'https://explorer.binance.org/tx/anotherTestTxHere',
-    )
-
-    bnbClient.setNetwork('testnet')
-    expect(bnbClient.getExplorerTxUrl('testTxHere')).toEqual('https://testnet-explorer.binance.org/tx/testTxHere')
-=======
   it.only('get transaction data', async () => {
     const tx = await bnbClient.getTransactionData('A9E8E05603658BF3A295F04C856FE69E79EDA7375A307369F37411939BC321BB')
     expect(tx.hash).toEqual('A9E8E05603658BF3A295F04C856FE69E79EDA7375A307369F37411939BC321BB')
@@ -317,6 +289,33 @@
     expect(tx.from[0].amount.amount().isEqualTo(baseAmount(107167590000000, 8).amount())).toBeTruthy()
     expect(tx.to[0].to).toEqual('bnb1fm4gqjxkrdfk8f23xjv6yfx3k7vhrdck8qp6a6')
     expect(tx.to[0].amount.amount().isEqualTo(baseAmount(107167590000000, 8).amount())).toBeTruthy()
->>>>>>> 4493c5e4
+  })
+
+  it('should return valid explorer url', () => {
+    // Client created with network === 'mainnet'
+    expect(bnbClient.getExplorerUrl()).toEqual('https://explorer.binance.org')
+
+    bnbClient.setNetwork('testnet')
+    expect(bnbClient.getExplorerUrl()).toEqual('https://testnet-explorer.binance.org')
+  })
+
+  it('should retrun valid explorer address url', () => {
+    expect(bnbClient.getExplorerAddressUrl('anotherTestAddressHere')).toEqual(
+      'https://explorer.binance.org/address/anotherTestAddressHere',
+    )
+
+    bnbClient.setNetwork('testnet')
+    expect(bnbClient.getExplorerAddressUrl('testAddressHere')).toEqual(
+      'https://testnet-explorer.binance.org/address/testAddressHere',
+    )
+  })
+
+  it('should retrun valid explorer tx url', () => {
+    expect(bnbClient.getExplorerTxUrl('anotherTestTxHere')).toEqual(
+      'https://explorer.binance.org/tx/anotherTestTxHere',
+    )
+
+    bnbClient.setNetwork('testnet')
+    expect(bnbClient.getExplorerTxUrl('testTxHere')).toEqual('https://testnet-explorer.binance.org/tx/testTxHere')
   })
 })