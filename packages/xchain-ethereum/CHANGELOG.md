# v.x.x.x (xxxx-xx-xx)

<<<<<<< HEAD
# v.0.10.4 (2020-02-19)

### Fix

- Fix etherscan api url for getTransaction
- Fix `getTransactionData`
- Fix `getTxFromEthTransaction` to parse correct tx date
=======
### Fix

- Fix `peerDependencies`
>>>>>>> 936d81d1

# v.0.10.3 (2020-02-18)

### Update

- Update `getBalance` for error handling of invalid api key #224
- Add `Service Providers` section in README.md

### Fix

- Fix `typings` from package.json

# v.0.10.2-1 (2020-02-11)

- Sets Infura creds as project ID if no secret is provided.

# v.0.10.2 (2020-02-11)

- Allow optional Infura credentials

# v.0.10.1 (2020-02-09)

### Breaking change

- Update @xchainjs/xchain-client package to 0.4.0
- Update @xchainjs/xchain-crypto package to 0.2.3
- Update @xchainjs/xchain-util package to 0.2.2
- Move `erc20.json` to `src` folder
- Export `ETH_DECIMAL`

# v.0.10.0 (2020-02-02)

### Breacking change

- Change `ropsten` to `ropsten`

# v.0.9.1 (2020-02-01)

### Fix

- Fix type `FeesParams`

### Breaking change

- Change `getFee`
- Add `estimateGasLimit`, `estimateGasLimits`, `estimateFeesWithGasPricesAndLimits`

# v.0.8.1 (2020-01-30)

- Clear lib folder on build

# v.0.8.0 (2020-01-27)

### Breaking change

- Change `kovan` to `rinkeby`

# v.0.7.1 (2020-01-15)

### Change

- Export `getPrefix`

# v.0.7.0 (2020-01-15)

### Update

- add `getPrefix`

# v.0.6.0 (2021-01-13)

### Breaking change

- Update to provide default values for `ethplorerUrl` and `explorerUrl`

# v.0.5.1 (2021-01-12)

### Update

- Update `getBalance` to check api key #180
- Update `estimateGasNormalTx`, `estimateGasERC20Tx` #177

# v.0.5.0 (2021-01-11)

### Update

- Update comments for documentation
- Update `getBalance`, `getTransactions`, `getTransactionData`, `transfer`
- Update mocked tests

# v.0.4.0 (2020-12-28)

### Breaking change

- Extract `getDefaultFees` from `Client` to `utils` #157

# v.0.3.0 (2020-12-22)

### Update

- Add function comments including possible errors.
- Update blockchair API response.
- Update mocked tests. (blockchair/etherscan)

### Fix

- `getBalance`, `getTransactions`, `getTransactionData`

# v.0.2.0 (2020-12-11)

### Update

- Update dependencies

# v.0.1.0 (2020-05-28)

First release<|MERGE_RESOLUTION|>--- conflicted
+++ resolved
@@ -1,6 +1,5 @@
 # v.x.x.x (xxxx-xx-xx)
 
-<<<<<<< HEAD
 # v.0.10.4 (2020-02-19)
 
 ### Fix
@@ -8,11 +7,7 @@
 - Fix etherscan api url for getTransaction
 - Fix `getTransactionData`
 - Fix `getTxFromEthTransaction` to parse correct tx date
-=======
-### Fix
-
 - Fix `peerDependencies`
->>>>>>> 936d81d1
 
 # v.0.10.3 (2020-02-18)
 
