# v.x.x.x (xxxx-xx-xx)

<<<<<<< HEAD
### Update

- update `getBalance` for error handling of invalid api key #224
=======
# v.0.10.2 (2020-02-11)

- Allow optional Infura credentials
>>>>>>> 0949a78c

# v.0.10.1 (2020-02-09)

### Breaking change

- Update @xchainjs/xchain-client package to 0.4.0
- Update @xchainjs/xchain-crypto package to 0.2.3
- Update @xchainjs/xchain-util package to 0.2.2
- Move `erc20.json` to `src` folder
- Export `ETH_DECIMAL`

# v.0.10.0 (2020-02-02)

### Breacking change

- Change `ropsten` to `ropsten`

# v.0.9.1 (2020-02-01)

### Fix

- Fix type `FeesParams`

### Breaking change

- Change `getFee`
- Add `estimateGasLimit`, `estimateGasLimits`, `estimateFeesWithGasPricesAndLimits`

# v.0.8.1 (2020-01-30)

- Clear lib folder on build

# v.0.8.0 (2020-01-27)

### Breaking change

- Change `kovan` to `rinkeby`

# v.0.7.1 (2020-01-15)

### Change

- Export `getPrefix`

# v.0.7.0 (2020-01-15)

### Update

- add `getPrefix`

# v.0.6.0 (2021-01-13)

### Breaking change

- Update to provide default values for `ethplorerUrl` and `explorerUrl`

# v.0.5.1 (2021-01-12)

### Update

- Update `getBalance` to check api key #180
- Update `estimateGasNormalTx`, `estimateGasERC20Tx` #177

# v.0.5.0 (2021-01-11)

### Update

- Update comments for documentation
- Update `getBalance`, `getTransactions`, `getTransactionData`, `transfer`
- Update mocked tests

# v.0.4.0 (2020-12-28)

### Breaking change

- Extract `getDefaultFees` from `Client` to `utils` #157

# v.0.3.0 (2020-12-22)

### Update

- Add function comments including possible errors.
- Update blockchair API response.
- Update mocked tests. (blockchair/etherscan)

### Fix

- `getBalance`, `getTransactions`, `getTransactionData`

# v.0.2.0 (2020-12-11)

### Update

- Update dependencies

# v.0.1.0 (2020-05-28)

First release<|MERGE_RESOLUTION|>--- conflicted
+++ resolved
@@ -1,14 +1,12 @@
 # v.x.x.x (xxxx-xx-xx)
 
-<<<<<<< HEAD
 ### Update
 
 - update `getBalance` for error handling of invalid api key #224
-=======
+
 # v.0.10.2 (2020-02-11)
 
 - Allow optional Infura credentials
->>>>>>> 0949a78c
 
 # v.0.10.1 (2020-02-09)
 
